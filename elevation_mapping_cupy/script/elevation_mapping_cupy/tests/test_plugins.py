--- conflicted
+++ resolved
@@ -29,18 +29,9 @@
 @pytest.mark.parametrize(
     "add_lay, fusion_alg,channels",
     [
-<<<<<<< HEAD
-        (
-            ["grass", "tree", "fence", "person"],
-            ["class_average", "class_average", "class_average", "class_average"],
-            ["grass"],
-        ),
-        (["grass", "tree"], ["class_average", "class_average"], ["grass"]),
-=======
         (['grass','tree','fence','person'], ["class_average", "class_average", "class_average", "class_average"], ["grass"]),
         (['grass','tree'], ["class_average", "class_average"], ['grass']),
         (['grass','tree'], ["class_average", "class_max"], ['tree']),
->>>>>>> 77fff393
         # (
         #     ["feat_0", "feat_1", "rgb"],
         #     ["average", "average", "color"],
