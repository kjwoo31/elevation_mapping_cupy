--- conflicted
+++ resolved
@@ -6,24 +6,15 @@
 import pickle
 import numpy as np
 from simple_parsing.helpers import Serializable
-<<<<<<< HEAD
 import xml.etree.ElementTree as ET
 import xmltodict
-=======
 from dataclasses import field
->>>>>>> e4ff65ca
 
 @dataclass
 class Parameter(Serializable):
     resolution: float = 0.04
-<<<<<<< HEAD
-    additional_layers: list = ['feat_0'].copy
-    fusion_algorithms: list = ['average'].copy
-=======
     additional_layers: list = field(default_factory=lambda: ["feat_0"]) 
     fusion_algorithms: list = field(default_factory=lambda: ["average"])
-    cell_n: int = None
->>>>>>> e4ff65ca
     data_type: str = np.float32
     average_weight: float = 0.5
 
