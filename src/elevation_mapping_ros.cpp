--- conflicted
+++ resolved
@@ -14,14 +14,10 @@
   lowpassPosition_(0, 0, 0),
   lowpassOrientation_(0, 0, 0, 1),
   positionError_(0),
-<<<<<<< HEAD
   orientationError_(0),
   positionAlpha_(0.1),
-  orientationAlpha_(0.1)
-=======
-  alpha_(0.1),
+  orientationAlpha_(0.1),
   enablePointCloudPublishing_(false)
->>>>>>> 4dfe70ab
 {
   nh_ = nh;
   map_.initialize(nh_);
@@ -30,13 +26,9 @@
   nh.param<std::vector<std::string>>("pointcloud_topics", pointcloud_topics, {"points"});
   nh.param<std::string>("pose_topic", pose_topic, "pose");
   nh.param<std::string>("map_frame", mapFrameId_, "map");
-<<<<<<< HEAD
   nh.param<double>("position_lowpass_alpha", positionAlpha_, 0.2);
-  nh.param<double>("position_lowpass_alpha", orientationAlpha_, 0.2);
-=======
-  nh.param<double>("position_lowpass_alpha", alpha_, 0.2);
+  nh.param<double>("orientation_lowpass_alpha", orientationAlpha_, 0.2);
   nh.param<bool>("enable_pointcloud_publishing", enablePointCloudPublishing_, false);
->>>>>>> 4dfe70ab
   poseSub_ = nh_.subscribe(pose_topic, 1, &ElevationMappingNode::poseCallback, this);
   for (const auto& pointcloud_topic: pointcloud_topics) {
     ros::Subscriber sub = nh_.subscribe(pointcloud_topic, 1, &ElevationMappingNode::pointcloudCallback, this);
@@ -76,12 +68,8 @@
   map_.input(pointCloud,
              transformationSensorToMap.rotation(),
              transformationSensorToMap.translation(),
-<<<<<<< HEAD
              positionError_,
              orientationError_);
-=======
-             positionError_);
->>>>>>> 4dfe70ab
   map_.get_grid_map(gridMap_);
   gridMap_.setTimestamp(ros::Time::now().toSec());
   grid_map_msgs::GridMap msg;
@@ -94,10 +82,7 @@
 
   ROS_INFO_THROTTLE(1.0, "ElevationMap processed a point cloud (%i points) in %f sec.", static_cast<int>(pointCloud->size()), (ros::Time::now() - start).toSec());
   ROS_DEBUG_THROTTLE(1.0, "positionError: %f ", positionError_);
-<<<<<<< HEAD
   ROS_DEBUG_THROTTLE(1.0, "orientationError: %f ", orientationError_);
-=======
->>>>>>> 4dfe70ab
 }
 
 void ElevationMappingNode::poseCallback(const geometry_msgs::PoseWithCovarianceStamped& pose)
@@ -107,22 +92,16 @@
   Eigen::Vector3d position3(pose.pose.pose.position.x, pose.pose.pose.position.y, pose.pose.pose.position.z);
   Eigen::Vector4d orientation(pose.pose.pose.orientation.x, pose.pose.pose.orientation.y,
                               pose.pose.pose.orientation.z, pose.pose.pose.orientation.w);
-<<<<<<< HEAD
   lowpassPosition_ = positionAlpha_ * position3 + (1 - positionAlpha_) * lowpassPosition_;
   lowpassOrientation_ = orientationAlpha_ * orientation + (1 - orientationAlpha_) * lowpassOrientation_;
   positionError_ = (position3 - lowpassPosition_).norm();
   orientationError_ = (orientation - lowpassOrientation_).norm();
-=======
-  lowpassPosition_ = alpha_ * position3 + (1 - alpha_) * lowpassPosition_;
-  lowpassOrientation_ = alpha_ * orientation + (1 - alpha_) * lowpassOrientation_;
-  positionError_ = (position3 - lowpassPosition_).norm() + (orientation - lowpassOrientation_).norm();
 }
 
 void ElevationMappingNode::publishAsPointCloud() {
   sensor_msgs::PointCloud2 msg;
   grid_map::GridMapRosConverter::toPointCloud(gridMap_, "elevation", msg);
   pointPub_.publish(msg);
->>>>>>> 4dfe70ab
 }
 
 bool ElevationMappingNode::getSubmap(grid_map_msgs::GetGridMap::Request& request, grid_map_msgs::GetGridMap::Response& response)
