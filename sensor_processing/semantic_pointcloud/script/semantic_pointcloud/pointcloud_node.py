import rospy
import sys

import numpy as np
import cupy as cp
import ros_numpy
import matplotlib.pyplot as plt
from skimage.io import imshow

import message_filters
from sensor_msgs.msg import Image, CameraInfo
from sensor_msgs.msg import PointCloud2, Image
from cv_bridge import CvBridge

from semantic_pointcloud.pointcloud_parameters import PointcloudParameter
from semantic_pointcloud.utils import resolve_model, decode_max


class PointcloudNode:
    def __init__(self, sensor_name):
        # TODO: if this is going to be loaded from another package we might need to change namespace
        self.param: PointcloudParameter = PointcloudParameter()
        # try catch for pytests
        try:
            config = rospy.get_param("/semantic_pointcloud/subscribers")
            self.param: PointcloudParameter = PointcloudParameter.from_dict(
                config[sensor_name]
            )
        except:
            print("NO ROS ENV found.")

        self.param.sensor_name = sensor_name
        print("--------------Pointcloud Parameters-------------------")
        print(self.param.dumps_yaml())
        print("--------------End of Parameters-----------------------")

        # setup custom dtype
        self.create_custom_dtype()
        # setup semantics
        self.feature_extractor = None
        self.semantic_model = None
        self.segmentation_channels = None
        self.feature_channels = None
        self.initialize_semantics()

        # setup pointcloud creation
        self.cv_bridge = CvBridge()
        self.P = None
        self.header = None

        rospy.Subscriber(self.param.cam_info_topic, CameraInfo, self.cam_info_callback)
        rgb_sub = message_filters.Subscriber(self.param.image_topic, Image)
        depth_sub = message_filters.Subscriber(self.param.depth_topic, Image)
        if self.param.confidence:
            confidence_sub = message_filters.Subscriber(
                self.param.confidence_topic, Image
            )
            ts = message_filters.ApproximateTimeSynchronizer(
                [
                    rgb_sub,
                    depth_sub,
                    confidence_sub,
                ],
                queue_size=10,
                slop=0.5,
            )
        else:
            ts = message_filters.ApproximateTimeSynchronizer(
                [
                    rgb_sub,
                    depth_sub,
                ],
                queue_size=10,
                slop=0.5,
            )
        ts.registerCallback(self.image_callback)

        self.pcl_pub = rospy.Publisher(self.param.topic_name, PointCloud2, queue_size=2)
        if self.param.publish_segmentation_image:
            self.seg_pub = rospy.Publisher(
                self.param.segmentation_image_topic, Image, queue_size=2
            )
<<<<<<< HEAD
        if  self.segmentation_channels is not None:
            self.semseg_color_map = self.color_map(
                len(list(self.segmentation_channels.keys()))
            )
=======
        if "class_max" in self.param.fusion:
            self.labels = self.semantic_model["model"].get_classes()
        else:
            self.labels = list(self.segmentation_channels.keys())
        self.semseg_color_map = self.color_map(len(self.labels))
        if self.param.show_label_legend:
>>>>>>> 77fff393
            self.color_map_viz()

    def color_map(self, N=256, normalized=False):
        def bitget(byteval, idx):
            return (byteval & (1 << idx)) != 0

        dtype = "float32" if normalized else "uint8"
        cmap = np.zeros((N + 1, 3), dtype=dtype)
        for i in range(N + 1):
            r = g = b = 0
            c = i
            for j in range(8):
                r = r | (bitget(c, 0) << 7 - j)
                g = g | (bitget(c, 1) << 7 - j)
                b = b | (bitget(c, 2) << 7 - j)
                c = c >> 3

            cmap[i] = np.array([r, g, b])

        cmap = cmap / 255 if normalized else cmap
        return cmap[1:]

    def color_map_viz(self):
        nclasses = len(self.labels)
        row_size = 50
        col_size = 500
        cmap = self.semseg_color_map
        array = np.empty(
            (row_size * (nclasses), col_size, cmap.shape[1]), dtype=cmap.dtype
        )
        for i in range(nclasses):
            array[i * row_size : i * row_size + row_size, :] = cmap[i]
        imshow(array)
        plt.yticks([row_size * i + row_size / 2 for i in range(nclasses)], self.labels)
        plt.xticks([])
        plt.show()

    def initialize_semantics(self):
        if self.param.semantic_segmentation:
            self.semantic_model = resolve_model(
                self.param.segmentation_model, self.param
            )
            self.segmentation_channels = {}
            for i, (chan, fus) in enumerate(
                zip(self.param.channels, self.param.fusion)
            ):
                if fus in ["class_bayesian", "class_average", "class_max"]:
                    self.segmentation_channels[chan] = fus
        if self.param.feature_extractor:
            self.feature_channels = []
            for i, fusion in enumerate(self.param.fusion):
                if fusion == "average":
                    self.feature_channels.append(self.param.channels[i])
            assert len(self.feature_channels) > 0
            self.feature_extractor = resolve_model(
                self.param.feature_config.name, self.param.feature_config
            )

    def create_custom_dtype(self):
        self.dtype = [
            ("x", np.float32),
            ("y", np.float32),
            ("z", np.float32),
        ]
        for chan, fus in zip(self.param.channels, self.param.fusion):
            self.dtype.append((chan, np.float32))
        print(self.dtype)

    def cam_info_callback(self, msg):
        a = cp.asarray(msg.P)
        self.P = cp.resize(a, (3, 4))
        self.height = msg.height
        self.width = msg.width
        self.header = msg.header

    def image_callback(self, rgb_msg, depth_msg, confidence_msg=None):
        confidence = None
        if self.P is None:
            return
        image = cp.asarray(
            self.cv_bridge.imgmsg_to_cv2(rgb_msg, desired_encoding="rgb8")
        )
        depth = cp.asarray(
            self.cv_bridge.imgmsg_to_cv2(depth_msg, desired_encoding="passthrough")
        )
        if confidence_msg is not None:
            confidence = cp.asarray(
                self.cv_bridge.imgmsg_to_cv2(
                    confidence_msg, desired_encoding="passthrough"
                )
            )

        pcl = self.create_pcl_from_image(image, depth, confidence)

        self.publish_pointcloud(pcl, depth_msg.header)

    def create_pcl_from_image(self, image, depth, confidence):
        u, v = self.get_coordinates(depth, confidence)

        # create pointcloud
        world_x = (u.astype(np.float32) - self.P[0, 2]) * depth[v, u] / self.P[0, 0]
        world_y = (v.astype(np.float32) - self.P[1, 2]) * depth[v, u] / self.P[1, 1]
        world_z = depth[v, u]
        points = np.zeros(world_x.shape, dtype=self.dtype)
        points["x"] = cp.asnumpy(world_x)
        points["y"] = cp.asnumpy(world_y)
        points["z"] = cp.asnumpy(world_z)
        self.process_image(image, u, v, points)
        return points

    def get_coordinates(self, depth, confidence):
        pos = cp.where(depth > 0, 1, 0)
        low = cp.where(depth < 8, 1, 0)
        if confidence is not None:
            conf = cp.where(confidence >= self.param.confidence_threshold, 1, 0)
        else:
            conf = cp.ones(pos.shape)
        fin = cp.isfinite(depth)
        temp = cp.maximum(cp.rint(fin + pos + conf + low - 2.6), 0)
        mask = cp.nonzero(temp)
        u = mask[1]
        v = mask[0]
        return u, v

    def publish_pointcloud(self, pcl, header):
        pc2 = ros_numpy.msgify(PointCloud2, pcl)
        pc2.header = header
        pc2.header.frame_id = self.param.cam_frame
        self.pcl_pub.publish(pc2)

    def process_image(self, image, u, v, points):
        if "color" in self.param.fusion:
            valid_rgb = image[v, u].get()
            r = np.asarray(valid_rgb[:, 0], dtype=np.uint32)
            g = np.asarray(valid_rgb[:, 1], dtype=np.uint32)
            b = np.asarray(valid_rgb[:, 2], dtype=np.uint32)
            rgb_arr = np.array((r << 16) | (g << 8) | (b << 0), dtype=np.uint32)
            rgb_arr.dtype = np.float32
            position = self.param.fusion.index("color")
            points[self.param.channels[position]] = rgb_arr

        if self.segmentation_channels is not None:
            self.perform_segmentation(image, points, u, v)
        if self.feature_channels is not None:
            self.extract_features(image, points, u, v)

    def perform_segmentation(self, image, points, u, v):
        prediction = self.semantic_model["model"](image)
        values = prediction[:, v.get(), u.get()].get()
        for it, channel in enumerate(self.segmentation_channels.keys()):
            points[channel] = values[it]
        if self.param.publish_segmentation_image:
            self.publish_segmentation_image(prediction)

    def extract_features(self, image, points, u, v):
        prediction = self.feature_extractor["model"](image)
        values = prediction[:, v.get(), u.get()].cpu().detach().numpy()
        for it, channel in enumerate(self.feature_channels):
            points[channel] = values[it]

    def publish_segmentation_image(self, probabilities):
        colors = cp.asarray(self.semseg_color_map)
        assert colors.ndim == 2 and colors.shape[1] == 3
        if self.P is None:
            return
        prob = cp.zeros((len(self.labels),) + probabilities.shape[1:])
        if "class_max" in self.param.fusion:
            # decode, create an array with all possible classes and insert probabilities
            it = 0
            for iit, (chan, fuse) in enumerate(
                zip(self.param.channels, self.param.fusion)
            ):
                if fuse in ["class_max"]:
                    temp = probabilities[it]
                    temp_p, temp_i = decode_max(temp)
                    temp_i.choose(prob)
                    c = cp.mgrid[0: temp_i.shape[0], 0: temp_i.shape[1]]
                    prob[temp_i, c[0], c[1]] = temp_p
                    it += 1
                elif fuse in ["class_bayesian", "class_average"]:
                    # assign fixed probability to correct index
                    if chan in self.semantic_model["model"].segmentation_channels:
                        prob[
                            self.semantic_model["model"].segmentation_channels[chan]
                        ] = probabilities[it]
                        it += 1
            img = cp.argmax(prob, axis=0)

        else:
            img = cp.argmax(probabilities, axis=0)
        img = colors[img].astype(cp.uint8)  # N x H x W x 3
        img = img.get()
        seg_msg = self.cv_bridge.cv2_to_imgmsg(img, encoding="rgb8")
        seg_msg.header.frame_id = self.header.frame_id
        self.seg_pub.publish(seg_msg)


if __name__ == "__main__":
    sensor_name = sys.argv[1]
    rospy.init_node("semantic_pointcloud_node", anonymous=True, log_level=rospy.INFO)
    node = PointcloudNode(sensor_name)
    rospy.spin()<|MERGE_RESOLUTION|>--- conflicted
+++ resolved
@@ -80,19 +80,12 @@
             self.seg_pub = rospy.Publisher(
                 self.param.segmentation_image_topic, Image, queue_size=2
             )
-<<<<<<< HEAD
-        if  self.segmentation_channels is not None:
-            self.semseg_color_map = self.color_map(
-                len(list(self.segmentation_channels.keys()))
-            )
-=======
         if "class_max" in self.param.fusion:
             self.labels = self.semantic_model["model"].get_classes()
         else:
             self.labels = list(self.segmentation_channels.keys())
         self.semseg_color_map = self.color_map(len(self.labels))
         if self.param.show_label_legend:
->>>>>>> 77fff393
             self.color_map_viz()
 
     def color_map(self, N=256, normalized=False):
